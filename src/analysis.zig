--- conflicted
+++ resolved
@@ -1700,23 +1700,7 @@
             }
 
             if (std.mem.eql(u8, call_name, "@typeInfo")) {
-<<<<<<< HEAD
-                const zig_lib_path = analyser.store.config.zig_lib_path orelse return null;
-                const builtin_path = try std.fs.path.join(analyser.arena.allocator(), &.{ zig_lib_path, "std", "builtin.zig" });
-                const builtin_uri = try URI.fromPath(analyser.arena.allocator(), builtin_path);
-
-                const builtin_handle = analyser.store.getOrLoadHandle(builtin_uri) orelse return null;
-                const builtin_root_struct_type: Type = .{
-                    .data = .{ .container = .{ .handle = builtin_handle, .scope = Scope.Index.root } },
-                    .is_type_val = true,
-                };
-
-                const builtin_type_decl = try builtin_root_struct_type.lookupSymbol(analyser, "Type") orelse return null;
-                const builtin_type = try builtin_type_decl.resolveType(analyser) orelse return null;
-                return try builtin_type.instanceTypeVal(analyser);
-=======
                 return analyser.instanceStdBuiltinType("Type");
->>>>>>> 4ebeccf4
             }
 
             if (std.mem.eql(u8, call_name, "@import")) {
@@ -1737,7 +1721,6 @@
 
                 const new_handle = analyser.store.getOrLoadHandle(import_uri) orelse return null;
 
-<<<<<<< HEAD
                 return .{
                     .data = .{
                         .container = .{
@@ -1747,14 +1730,9 @@
                     },
                     .is_type_val = true,
                 };
-            } else if (std.mem.eql(u8, call_name, "@cImport")) {
-=======
-                // reference to node '0' which is root
-                return Type.typeVal(.{ .node = 0, .handle = new_handle });
             }
 
             if (std.mem.eql(u8, call_name, "@cImport")) {
->>>>>>> 4ebeccf4
                 const cimport_uri = (try analyser.store.resolveCImport(handle, node)) orelse return null;
 
                 const new_handle = analyser.store.getOrLoadHandle(cimport_uri) orelse return null;
@@ -2934,7 +2912,6 @@
     }
 };
 
-<<<<<<< HEAD
 pub const ScopeWithHandle = struct {
     handle: *DocumentStore.Handle,
     scope: Scope.Index,
@@ -2945,7 +2922,7 @@
         return doc_scope.getScopeAstNode(scope_handle.scope).?;
     }
 };
-=======
+
 /// Look up `type_name` in 'zig_lib_path/std/builtin.zig' and return it as an instance
 /// Useful for functionality related to builtin fns
 pub fn instanceStdBuiltinType(analyser: *Analyser, type_name: []const u8) error{OutOfMemory}!?Type {
@@ -2963,7 +2940,6 @@
     const builtin_type = try builtin_type_decl.resolveType(analyser) orelse return null;
     return try builtin_type.instanceTypeVal(analyser);
 }
->>>>>>> 4ebeccf4
 
 /// Collects all `@import`'s we can find into a slice of import paths (without quotes).
 pub fn collectImports(allocator: std.mem.Allocator, tree: Ast) error{OutOfMemory}!std.ArrayListUnmanaged([]const u8) {
@@ -3278,14 +3254,11 @@
     var_access: offsets.Loc,
     global_error_set,
     enum_literal: offsets.Loc,
-<<<<<<< HEAD
     number_literal: offsets.Loc,
     char_literal: offsets.Loc,
     /// XXX: Internal use only, currently points to the loc of the first l_paren
     parens_expr: offsets.Loc,
-=======
     keyword: std.zig.Token.Tag,
->>>>>>> 4ebeccf4
     pre_label,
     label: bool,
     other,
@@ -3302,13 +3275,10 @@
             .field_access => |r| r,
             .var_access => |r| r,
             .enum_literal => |r| r,
-<<<<<<< HEAD
             .number_literal => |r| r,
             .char_literal => |r| r,
             .parens_expr => |r| r,
-=======
             .keyword => null,
->>>>>>> 4ebeccf4
             .pre_label => null,
             .label => null,
             .other => null,
@@ -3542,7 +3512,6 @@
                     }
                 },
                 .keyword_error => curr_ctx.ctx = .global_error_set,
-<<<<<<< HEAD
                 .number_literal => {
                     if (tok.loc.start <= doc_index and tok.loc.end >= doc_index) {
                         return PositionContext{ .number_literal = tok.loc };
@@ -3553,9 +3522,7 @@
                         return PositionContext{ .char_literal = tok.loc };
                     }
                 },
-=======
                 .keyword_callconv, .keyword_addrspace => curr_ctx.ctx = .{ .keyword = tok.tag },
->>>>>>> 4ebeccf4
                 else => curr_ctx.ctx = .empty,
             }
 
